#![no_std]
#![no_main]

extern crate panic_itm;

use core::cell::RefCell;
use core::default::Default;
use cortex_m_rt::{entry, exception};

use cortex_m::asm;
use cortex_m::interrupt::Mutex;
<<<<<<< HEAD
use stm32_eth::{
    hal::gpio::GpioExt,
    hal::rcc::RccExt,
=======
use stm32f4xx_hal::{
    gpio::GpioExt,
    prelude::*,
>>>>>>> 922c6a1a
    stm32::{interrupt, CorePeripherals, Peripherals, SYST},
};

use core::fmt::Write;
use cortex_m_semihosting::hio;

use stm32_eth::{Eth, EthPins, PhyAddress, RingEntry, TxError};

const SRC_MAC: [u8; 6] = [0x00, 0x00, 0xDE, 0xAD, 0xBE, 0xEF];
const DST_MAC: [u8; 6] = [0x00, 0x00, 0xBE, 0xEF, 0xDE, 0xAD];
const ETH_TYPE: [u8; 2] = [0x80, 0x00];

static TIME: Mutex<RefCell<usize>> = Mutex::new(RefCell::new(0));
static ETH_PENDING: Mutex<RefCell<bool>> = Mutex::new(RefCell::new(false));

#[entry]
fn main() -> ! {
    let mut stdout = hio::hstdout().unwrap();

    let p = Peripherals::take().unwrap();
    let mut cp = CorePeripherals::take().unwrap();

    let rcc = p.RCC.constrain();
    // HCLK must be between 25MHz and 168MHz to use the ethernet peripheral
    let clocks = rcc.cfgr.sysclk(32.mhz()).hclk(32.mhz()).freeze();

    setup_systick(&mut cp.SYST);

    writeln!(stdout, "Enabling ethernet...").unwrap();
    let gpioa = p.GPIOA.split();
    let gpiob = p.GPIOB.split();
    let gpioc = p.GPIOC.split();
    let gpiog = p.GPIOG.split();

    let eth_pins = EthPins {
        ref_clk: gpioa.pa1,
        md_io: gpioa.pa2,
        md_clk: gpioc.pc1,
        crs: gpioa.pa7,
        tx_en: gpiog.pg11,
        tx_d0: gpiog.pg13,
        tx_d1: gpiob.pb13,
        rx_d0: gpioc.pc4,
        rx_d1: gpioc.pc5,
    };

    let mut rx_ring: [RingEntry<_>; 16] = Default::default();
    let mut tx_ring: [RingEntry<_>; 8] = Default::default();
    let clocks = p.RCC.constrain().cfgr.freeze();
    let mut eth = Eth::new(
        p.ETHERNET_MAC,
        p.ETHERNET_DMA,
        &mut rx_ring[..],
        &mut tx_ring[..],
<<<<<<< HEAD
        &clocks,
    );
=======
        PhyAddress::_0,
        clocks,
        eth_pins,
    )
    .unwrap();
>>>>>>> 922c6a1a
    eth.enable_interrupt();

    // Main loop
    let mut last_stats_time = 0usize;
    let mut rx_bytes = 0usize;
    let mut rx_pkts = 0usize;
    let mut tx_bytes = 0usize;
    let mut tx_pkts = 0usize;
    let mut last_status = None;

    loop {
        let time: usize = cortex_m::interrupt::free(|cs| *TIME.borrow(cs).borrow());

        // print stats every 30 seconds
        if time >= last_stats_time + 30 {
            let t = time - last_stats_time;
            writeln!(
                stdout,
                "T={}\tRx:\t{} KB/s\t{} pps\tTx:\t{} KB/s\t{} pps",
                time,
                rx_bytes / 1024 / t,
                rx_pkts / t,
                tx_bytes / 1024 / t,
                tx_pkts / t
            )
            .unwrap();
            // Reset
            rx_bytes = 0;
            rx_pkts = 0;
            tx_bytes = 0;
            tx_pkts = 0;
            last_stats_time = time;
        }

        // Link change detection
        let status = eth.status();
        if last_status
            .map(|last_status| last_status != status)
            .unwrap_or(true)
        {
            if !status.link_detected() {
                writeln!(stdout, "Ethernet: no link detected").unwrap();
            } else {
                writeln!(
                    stdout,
                    "Ethernet: link detected with {} Mbps/{}",
                    status.speed(),
                    match status.is_full_duplex() {
                        Some(true) => "FD",
                        Some(false) => "HD",
                        None => "?",
                    }
                )
                .unwrap();
            }

            last_status = Some(status);
        }

        cortex_m::interrupt::free(|cs| {
            let mut eth_pending = ETH_PENDING.borrow(cs).borrow_mut();
            *eth_pending = false;
        });

        // handle rx packet
        {
            let mut recvd = 0usize;
            while let Ok(pkt) = eth.recv_next() {
                rx_bytes += pkt.len();
                rx_pkts += 1;
                pkt.free();

                recvd += 1;
                if recvd > 16 {
                    // Break arbitrarily to process tx eventually
                    break;
                }
            }
        }
        if !eth.rx_is_running() {
            writeln!(stdout, "RX stopped").unwrap();
        }

        // fill tx queue
        const SIZE: usize = 1500;
        if status.link_detected() {
            'egress: loop {
                let r = eth.send(SIZE, |buf| {
                    buf[0..6].copy_from_slice(&DST_MAC);
                    buf[6..12].copy_from_slice(&SRC_MAC);
                    buf[12..14].copy_from_slice(&ETH_TYPE);
                });

                match r {
                    Ok(()) => {
                        tx_bytes += SIZE;
                        tx_pkts += 1;
                    }
                    Err(TxError::WouldBlock) => break 'egress,
                }
            }
        }

        cortex_m::interrupt::free(|cs| {
            let eth_pending = ETH_PENDING.borrow(cs).borrow_mut();
            if !*eth_pending {
                asm::wfi();
            }
        });
    }
}

fn setup_systick(syst: &mut SYST) {
    syst.set_reload(100 * SYST::get_ticks_per_10ms());
    syst.enable_counter();
    syst.enable_interrupt();

    if !SYST::is_precise() {
        let mut stderr = hio::hstderr().unwrap();
        writeln!(
            stderr,
            "Warning: SYSTICK with source {:?} is not precise",
            syst.get_clock_source()
        )
        .unwrap();
    }
}

#[exception]
fn SysTick() {
    cortex_m::interrupt::free(|cs| {
        let mut time = TIME.borrow(cs).borrow_mut();
        *time += 1;
    })
}

#[interrupt]
fn ETH() {
    cortex_m::interrupt::free(|cs| {
        let mut eth_pending = ETH_PENDING.borrow(cs).borrow_mut();
        *eth_pending = true;
    });

    // Clear interrupt flags
    let p = unsafe { Peripherals::steal() };
    stm32_eth::eth_interrupt_handler(&p.ETHERNET_DMA);
}<|MERGE_RESOLUTION|>--- conflicted
+++ resolved
@@ -9,15 +9,10 @@
 
 use cortex_m::asm;
 use cortex_m::interrupt::Mutex;
-<<<<<<< HEAD
 use stm32_eth::{
+    hal::time::U32Ext,
     hal::gpio::GpioExt,
     hal::rcc::RccExt,
-=======
-use stm32f4xx_hal::{
-    gpio::GpioExt,
-    prelude::*,
->>>>>>> 922c6a1a
     stm32::{interrupt, CorePeripherals, Peripherals, SYST},
 };
 
@@ -66,22 +61,16 @@
 
     let mut rx_ring: [RingEntry<_>; 16] = Default::default();
     let mut tx_ring: [RingEntry<_>; 8] = Default::default();
-    let clocks = p.RCC.constrain().cfgr.freeze();
     let mut eth = Eth::new(
         p.ETHERNET_MAC,
         p.ETHERNET_DMA,
         &mut rx_ring[..],
         &mut tx_ring[..],
-<<<<<<< HEAD
-        &clocks,
-    );
-=======
         PhyAddress::_0,
         clocks,
         eth_pins,
     )
     .unwrap();
->>>>>>> 922c6a1a
     eth.enable_interrupt();
 
     // Main loop
