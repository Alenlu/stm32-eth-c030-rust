[package]
categories = ["embedded", "no-std", "hardware-support", "network-programming"]
name = "stm32-eth"
description = "Embedded Rust Ethernet driver for the STM32 MCU series"
license = "Apache-2.0"
authors = ["Astro <astro@spaceboyz.net>", "Johannes Draaijer <jcdra1@gmail.com>"]
version = "0.4.1"
keywords = ["ethernet", "eth", "stm32", "stm32f4", "stm32f7"]
repository = "https://github.com/stm32-rs/stm32-eth"
documentation = "https://docs.rs/stm32-eth/"
edition = "2018"
autoexamples = false

[badges]
travis-ci = { repository = "astro/stm32-eth", branch = "master" }
maintenance = { status = "experimental" }

[package.metadata.docs.rs]
features = ["smoltcp-phy", "stm32f429", "async-await"]

[dependencies]
volatile-register = "0.2"
aligned = "0.4"
stm32f7xx-hal = { version = "0.7.0", optional = true }
stm32f4xx-hal = { version = "0.14", optional = true }
stm32f4 = { version = "0.15", optional = true }
stm32f1xx-hal = { version = "0.10", optional = true }
ieee802_3_miim = "0.8"
cortex-m = "0.7"
log = { version = "0.4", optional = true }
defmt = { version = "0.3", optional = true }
futures = { version = "0.3", default-features = false, features = ["async-await"], optional = true }

[dependencies.smoltcp]
<<<<<<< HEAD
# version = "0.9"
git = "https://github.com/datdenkikniet/smoltcp.git"
branch = "unique_packet_id"
=======
version = "0.10"
>>>>>>> a7c7f7f5
default-features = false
optional = true
features = [ "packet-id" ]

[features]
default = [ "defmt", "ptp" ]
device-selected = []
fence = []
ptp = [ "smoltcp/packetmeta-id" ]
async-await = ["dep:futures"]

stm32f107 = ["stm32f1xx-hal/stm32f107", "device-selected"]

stm32f407 = ["stm32f4xx-hal/stm32f407", "stm32f4", "device-selected"]
stm32f417 = ["stm32f4xx-hal/stm32f417", "stm32f4", "device-selected"]
stm32f427 = ["stm32f4xx-hal/stm32f427", "stm32f4", "device-selected"]
stm32f429 = ["stm32f4xx-hal/stm32f429", "stm32f4", "device-selected"]
stm32f437 = ["stm32f4xx-hal/stm32f437", "stm32f4", "device-selected"]
stm32f439 = ["stm32f4xx-hal/stm32f439", "stm32f4", "device-selected"]
stm32f469 = ["stm32f4xx-hal/stm32f469", "stm32f4", "device-selected"]
stm32f479 = ["stm32f4xx-hal/stm32f479", "stm32f4", "device-selected"]

stm32f745 = ["stm32f7xx-hal/stm32f745", "device-selected", "fence"]
stm32f746 = ["stm32f7xx-hal/stm32f746", "device-selected", "fence"]
stm32f756 = ["stm32f7xx-hal/stm32f756", "device-selected", "fence"]
stm32f765 = ["stm32f7xx-hal/stm32f765", "device-selected", "fence"]
stm32f767 = ["stm32f7xx-hal/stm32f767", "device-selected", "fence"]
stm32f769 = ["stm32f7xx-hal/stm32f769", "device-selected", "fence"]
stm32f777 = ["stm32f7xx-hal/stm32f777", "device-selected", "fence"]
stm32f778 = ["stm32f7xx-hal/stm32f778", "device-selected", "fence"]
stm32f779 = ["stm32f7xx-hal/stm32f779", "device-selected", "fence"]

smoltcp-phy = ["smoltcp"]

[dev-dependencies]
cortex-m = { version = "0.7", features = ["critical-section-single-core"] }
cortex-m-rt = "0.7"
fugit = "0.3"
defmt-rtt = "0.4"
panic-probe = { version = "0.3", features = [ "print-defmt" ] }
systick-monotonic = "1.0"
<<<<<<< HEAD
smoltcp = { git = "https://github.com/datdenkikniet/smoltcp.git", branch = "unique_packet_id", features = [ "medium-ethernet", "proto-ipv4", "socket-udp", "socket-tcp", "defmt", "packet-id" ], default-features = false }
=======
smoltcp = { version = "0.10", features = [ "medium-ethernet", "proto-ipv4", "socket-udp", "socket-tcp", "defmt" ], default-features = false }
>>>>>>> a7c7f7f5

[dev-dependencies.rtic]
package = "cortex-m-rtic"
version = "1.0"

[dev-dependencies.async-rtic]
package = "rtic"
git = "https://github.com/rtic-rs/rtic.git"
rev = "7c7d6558f6d9c50fbb4d2487c98c9a5be15f2f7b"
features = [ "thumbv7-backend" ]

[dev-dependencies.rtic-sync]
package = "rtic-sync"
git = "https://github.com/rtic-rs/rtic.git"
rev = "7c7d6558f6d9c50fbb4d2487c98c9a5be15f2f7b"

# This isn't an actual example. It just exists so we can easily
# test the common items :)
[[example]]
name = "common"
required-features = ["defmt", "smoltcp-phy", "ptp"]

[[example]]
name = "pktgen"
required-features = [ "defmt" ]

[[example]]
name = "ip"
required-features = [ "defmt", "smoltcp-phy" ]

[[example]]
name = "arp"
required-features = [ "defmt" ]

[[example]]
name = "rtic-echo"
required-features = [ "defmt" , "smoltcp-phy" ]

[[example]]
name = "rtic-timestamp"
required-features = [ "defmt", "ptp" ]

[[example]]
name = "client"
required-features = [ "defmt", "ptp" ]

[[example]]
name = "server"
required-features = [ "defmt", "ptp" ]

[[example]]
name = "timesync-client"
path = "./examples/timesync/client.rs"
required-features = [ "defmt", "ptp" ]

[[example]]
name = "timesync-server"
path = "./examples/timesync/server.rs"
required-features = [ "defmt", "ptp" ]

[[example]]
name = "async-rtic-timestamp"
required-features = [ "defmt", "ptp", "async-await" ]

[profile.release]
debug = 2
lto = true<|MERGE_RESOLUTION|>--- conflicted
+++ resolved
@@ -32,16 +32,9 @@
 futures = { version = "0.3", default-features = false, features = ["async-await"], optional = true }
 
 [dependencies.smoltcp]
-<<<<<<< HEAD
-# version = "0.9"
-git = "https://github.com/datdenkikniet/smoltcp.git"
-branch = "unique_packet_id"
-=======
 version = "0.10"
->>>>>>> a7c7f7f5
 default-features = false
 optional = true
-features = [ "packet-id" ]
 
 [features]
 default = [ "defmt", "ptp" ]
@@ -80,11 +73,7 @@
 defmt-rtt = "0.4"
 panic-probe = { version = "0.3", features = [ "print-defmt" ] }
 systick-monotonic = "1.0"
-<<<<<<< HEAD
-smoltcp = { git = "https://github.com/datdenkikniet/smoltcp.git", branch = "unique_packet_id", features = [ "medium-ethernet", "proto-ipv4", "socket-udp", "socket-tcp", "defmt", "packet-id" ], default-features = false }
-=======
 smoltcp = { version = "0.10", features = [ "medium-ethernet", "proto-ipv4", "socket-udp", "socket-tcp", "defmt" ], default-features = false }
->>>>>>> a7c7f7f5
 
 [dev-dependencies.rtic]
 package = "cortex-m-rtic"
