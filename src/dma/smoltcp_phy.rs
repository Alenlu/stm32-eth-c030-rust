--- conflicted
+++ resolved
@@ -98,16 +98,11 @@
     {
         // NOTE(unwrap): an `EthTxToken` is only created if
         // there is a descriptor available for sending.
-<<<<<<< HEAD
-        self.tx_ring
-            .send(len, Some(self.packet_id.into()), f)
+        let packet = self
+            .tx_ring
+            .send_next(len, Some(self.packet_id.into()))
             .ok()
-            .unwrap()
-=======
-        let mut tx_packet = self.tx_ring.send_next(len, None).ok().unwrap();
-        let res = f(&mut tx_packet);
-        tx_packet.send();
-        res
->>>>>>> a44422f8
+            .unwrap();
+        f(&mut packet)
     }
 }